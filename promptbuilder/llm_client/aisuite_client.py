--- conflicted
+++ resolved
@@ -200,15 +200,8 @@
         default_max_tokens: int | None = None,
         **kwargs,
     ):
-<<<<<<< HEAD
-        if decorator_configs is None:
-            decorator_configs = base_decorator_configs[model]
-        super().__init__(decorator_configs=decorator_configs, default_max_tokens=default_max_tokens)
-=======
         self.provider, model_name = client_name.split(":")
         super().__init__(model_name, decorator_configs=decorator_configs, default_max_tokens=default_max_tokens)
->>>>>>> f905f84a
-        
         self.client = aisuite_async.AsyncClient(provider_configs={self.provider: {"api_key": api_key}})
 
     def _internal_role(self, role: str) -> str:
