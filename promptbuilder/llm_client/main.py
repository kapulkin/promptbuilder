--- conflicted
+++ resolved
@@ -38,16 +38,10 @@
             if api_key is None:
                 raise ValueError(f"You should directly provide api_key for this provider: {provider}")
             else:
-<<<<<<< HEAD
-                client = AiSuiteLLMClient(model, api_key, decorator_configs=decorator_configs, default_max_tokens=default_max_tokens)
-            _memory[model] = client
-            return _memory[model]
-=======
                 client = AiSuiteLLMClient(client_name, api_key, decorator_configs=decorator_configs, default_max_tokens=default_max_tokens)
-        
+                
         _memory[client_name] = client
         return _memory[client_name]
->>>>>>> f905f84a
     else:
         client = _memory[client_name]
         if decorator_configs is not None:
