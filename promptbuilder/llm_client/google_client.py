import os
from typing import AsyncIterator, Iterator

from pydantic import BaseModel
from google.genai import Client, types

from promptbuilder.llm_client.base_client import BaseLLMClient, BaseLLMClientAsync, ResultType
from promptbuilder.llm_client.messages import Response, Content, ThinkingConfig, Tool, ToolConfig
from promptbuilder.llm_client.config import DecoratorConfigs


class GoogleLLMClient(BaseLLMClient):
    provider: str = "google"
    
    def __init__(
        self,
        model: str,
        api_key: str = os.getenv("GOOGLE_API_KEY"),
        decorator_configs: DecoratorConfigs | None = None,
        default_max_tokens: int | None = None,
        **kwargs,
    ):
<<<<<<< HEAD
        if decorator_configs is None:
            decorator_configs = base_decorator_configs["google:" + model]
        super().__init__(decorator_configs=decorator_configs, default_max_tokens=default_max_tokens)
=======
        super().__init__(model, decorator_configs=decorator_configs, default_max_tokens=default_max_tokens)
>>>>>>> f905f84a
        self.client = Client(api_key=api_key)
    
    def create(
        self,
        messages: list[Content],
        result_type: ResultType = None,
        *,
        thinking_config: ThinkingConfig = ThinkingConfig(),
        system_message: str | None = None,
        max_tokens: int | None = None,
        tools: list[Tool] | None = None,
        tool_config: ToolConfig = ToolConfig(),
    ) -> Response:
        if max_tokens is None:
            max_tokens = self.default_max_tokens
        config = types.GenerateContentConfig(
            system_instruction=system_message,
            max_output_tokens=max_tokens,
            tools=tools,
            tool_config=tool_config,
        )
        
        if not thinking_config.include_thoughts:
            thinking_config = ThinkingConfig(include_thoughts=False, thinking_budget=0)
        if thinking_config.include_thoughts or "gemini-2.5" in self.model:
            config.thinking_config = thinking_config
        
        if result_type is None:
            return self.client.models.generate_content(
                model=self.model,
                contents=messages,
                config=config,
            )
        elif result_type == "json":
            response = self.client.models.generate_content(
                model=self.model,
                contents=messages,
                config=config,
            )
            response.parsed = self._as_json(response.text)
            return response
        elif isinstance(result_type, type(BaseModel)):
            config.response_mime_type = "application/json"
            config.response_schema = result_type
            return self.client.models.generate_content(
                model=self.model,
                contents=messages,
                config=config,
            )
        
    def create_stream(
        self,
        messages: list[Content],
        *,
        system_message: str | None = None,
        max_tokens: int | None = None,
    ) -> Iterator[Response]:
        if max_tokens is None:
            max_tokens = self.default_max_tokens
        config = types.GenerateContentConfig(
            system_instruction=system_message,
            max_output_tokens=max_tokens,
            thinking_config=ThinkingConfig(include_thoughts=False, thinking_budget=0),
        )
        response = self.client.models.generate_content_stream(
            model=self.model,
            contents=messages,
            config=config,
        )
        return response


class GoogleLLMClientAsync(BaseLLMClientAsync):
    provider: str = "google"
    
    def __init__(
        self,
        model: str,
        api_key: str = os.getenv("GOOGLE_API_KEY"),
        decorator_configs: DecoratorConfigs | None = None,
        default_max_tokens: int | None = None,
        **kwargs,
    ):
        super().__init__(model, decorator_configs=decorator_configs, default_max_tokens=default_max_tokens)
        self.client = Client(api_key=api_key)
    
    async def create(
        self,
        messages: list[Content],
        result_type: ResultType = None,
        *,
        thinking_config: ThinkingConfig = ThinkingConfig(),
        system_message: str | None = None,
        max_tokens: int | None = None,
        tools: list[Tool] | None = None,
        tool_config: ToolConfig = ToolConfig(),
    ) -> Response:
        if max_tokens is None:
            max_tokens = self.default_max_tokens
        config = types.GenerateContentConfig(
            system_instruction=system_message,
            max_output_tokens=max_tokens,
            tools=tools,
            tool_config=tool_config,
        )
        
        if not thinking_config.include_thoughts:
            thinking_config = ThinkingConfig(include_thoughts=False, thinking_budget=0)
        if thinking_config.include_thoughts or "gemini-2.5" in self.model:
            config.thinking_config = thinking_config
        
        if result_type is None:
            return await self.client.aio.models.generate_content(
                model=self.model,
                contents=messages,
                config=config,
            )
        elif result_type == "json":
            response = await self.client.aio.models.generate_content(
                model=self.model,
                contents=messages,
                config=config,
            )
            response.parsed = self._as_json(response.text)
            return response
        elif isinstance(result_type, type(BaseModel)):
            config.response_mime_type = "application/json"
            config.response_schema = result_type
            return await self.client.aio.models.generate_content(
                model=self.model,
                contents=messages,
                config=config,
            )
        
    async def create_stream(
        self,
        messages: list[Content],
        *,
        system_message: str | None = None,
        max_tokens: int | None = None,
    ) -> AsyncIterator[Response]:
        if max_tokens is None:
            max_tokens = self.default_max_tokens
        config = types.GenerateContentConfig(
            system_instruction=system_message,
            max_output_tokens=max_tokens,
            thinking_config=ThinkingConfig(include_thoughts=False, thinking_budget=0),
        )
        response = await self.client.aio.models.generate_content_stream(
            model=self.model,
            contents=messages,
            config=config,
        )
        return response<|MERGE_RESOLUTION|>--- conflicted
+++ resolved
@@ -20,13 +20,7 @@
         default_max_tokens: int | None = None,
         **kwargs,
     ):
-<<<<<<< HEAD
-        if decorator_configs is None:
-            decorator_configs = base_decorator_configs["google:" + model]
-        super().__init__(decorator_configs=decorator_configs, default_max_tokens=default_max_tokens)
-=======
         super().__init__(model, decorator_configs=decorator_configs, default_max_tokens=default_max_tokens)
->>>>>>> f905f84a
         self.client = Client(api_key=api_key)
     
     def create(
