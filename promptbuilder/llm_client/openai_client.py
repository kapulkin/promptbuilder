import os
import json
from typing import AsyncIterator, Iterator

from pydantic import BaseModel
from openai import OpenAI, AsyncOpenAI, Stream, AsyncStream
from openai.types.responses import ResponseStreamEvent

from promptbuilder.llm_client.base_client import BaseLLMClient, BaseLLMClientAsync, ResultType
from promptbuilder.llm_client.messages import Response, Content, Candidate, UsageMetadata, Part, ThinkingConfig, Tool, ToolConfig, FunctionCall
from promptbuilder.llm_client.config import DecoratorConfigs


class OpenaiStreamIterator:
    def __init__(self, openai_iterator: Stream[ResponseStreamEvent]):
        self._openai_iterator = openai_iterator

    def __next__(self) -> Response:
        while True:
            next_event = self._openai_iterator.__next__()
            if next_event.type == "response.output_text.delta":
                parts = [Part(text=next_event.delta)]
                return Response(candidates=[Candidate(content=Content(parts=parts, role="model"))])

    def __iter__(self) -> Iterator[Response]:
        for next_event in self._openai_iterator:
            if next_event.type == "response.output_text.delta":
                parts = [Part(text=next_event.delta)]
                yield Response(candidates=[Candidate(content=Content(parts=parts, role="model"))])


class OpenaiLLMClient(BaseLLMClient):
    provider = "openai"
    
    def __init__(
        self,
        model: str,
        api_key: str = os.getenv("OPENAI_API_KEY"),
        decorator_configs: DecoratorConfigs | None = None,
        default_max_tokens: int | None = None,
        **kwargs,
    ):
<<<<<<< HEAD
        if decorator_configs is None:
            decorator_configs = base_decorator_configs["openai:" + model]
        super().__init__(decorator_configs=decorator_configs, default_max_tokens=default_max_tokens)
=======
        super().__init__(model, decorator_configs=decorator_configs, default_max_tokens=default_max_tokens)
>>>>>>> f905f84a
        self.client = OpenAI(api_key=api_key)
    
    def create(
        self,
        messages: list[Content],
        result_type: ResultType = None,
        *,
        thinking_config: ThinkingConfig = ThinkingConfig(),
        system_message: str | None = None,
        max_tokens: int | None = None,
        tools: list[Tool] | None = None,
        tool_config: ToolConfig = ToolConfig(),
    ) -> Response:
        openai_messages: list[dict[str, str]] = []
        if system_message is not None:
            openai_messages.append({"role": "developer", "content": system_message})
        for message in messages:
            if message.role == "user":
                openai_messages.append({"role": "user", "content": message.as_str()})
            elif message.role == "model":
                openai_messages.append({"role": "assistant", "content": message.as_str()})
        
        if max_tokens is None:
            max_tokens = self.default_max_tokens
        
        openai_kwargs = {
            "model": self.model,
            "max_output_tokens": max_tokens,
            "input": openai_messages,
        }
        
        if thinking_config.include_thoughts:
            openai_kwargs["reasoning"] = {"effort": "medium"}
            # openai_kwargs["reasoning"]["summary"] = "auto"
        
        if tools is not None:
            openai_kwargs["parallel_tool_calls"] = True
            
            openai_tools = []
            allowed_function_names = None
            if tool_config.function_calling_config is not None:
                allowed_function_names = tool_config.function_calling_config.allowed_function_names
            for tool in tools:
                for func_decl in tool.function_declarations:
                    if allowed_function_names is None or func_decl.name in allowed_function_names:
                        parameters = func_decl.parameters
                        if parameters is not None:
                            parameters = parameters.model_dump(exclude_none=True)
                            parameters["additionalProperties"] = False
                        else:
                            parameters = {"type": "object", "properties": {}, "required": [], "additionalProperties": False}
                        openai_tools.append({
                            "type": "function",
                            "name": func_decl.name,
                            "description": func_decl.description,
                            "strict": True,
                            "parameters": parameters,
                        })
            openai_kwargs["tools"] = openai_tools
            
            tool_choice_mode = "AUTO"
            if tool_config.function_calling_config is not None:
                if tool_config.function_calling_config.mode is not None:
                    tool_choice_mode = tool_config.function_calling_config.mode
            if tool_choice_mode == "NONE":
                openai_kwargs["tool_choice"] = "none"
            elif tool_choice_mode == "AUTO":
                openai_kwargs["tool_choice"] = "auto"
            elif tool_choice_mode == "ANY":
                openai_kwargs["tool_choice"] = "required"
        
        if result_type is None:
            response = self.client.responses.create(**openai_kwargs)
            
            parts: list[Part] = []
            for output_item in response.output:
                if output_item.type == "message":
                    for content in output_item.content:
                        parts.append(Part(text=content.text))
                elif output_item.type == "reasoning":
                    for summary in output_item.summary:
                        parts.append(Part(text=summary.text, thought=True))
                elif output_item.type == "function_call":
                    parts.append(Part(function_call=FunctionCall(args=json.loads(output_item.arguments), name=output_item.name)))
            
            return Response(
                candidates=[Candidate(content=Content(parts=parts, role="model"))],
                usage_metadata=UsageMetadata(
                    candidates_token_count=response.usage.output_tokens,
                    prompt_token_count=response.usage.input_tokens,
                    total_token_count=response.usage.total_tokens,
                ),
            )
        elif result_type == "json":
            response = self.client.responses.create(**openai_kwargs)
            
            parts: list[Part] = []
            text = ""
            for output_item in response.output:
                if output_item.type == "message":
                    for content in output_item.content:
                        parts.append(Part(text=content.text))
                        text += content.text + "\n"
                elif output_item.type == "reasoning":
                    for summary in output_item.summary:
                        parts.append(Part(text=summary.text, thought=True))
                elif output_item.type == "function_call":
                    parts.append(Part(function_call=FunctionCall(args=json.loads(output_item.arguments), name=output_item.name)))
            parsed = self._as_json(text)
            
            return Response(
                candidates=[Candidate(content=Content(parts=parts, role="model"))],
                usage_metadata=UsageMetadata(
                    candidates_token_count=response.usage.output_tokens,
                    prompt_token_count=response.usage.input_tokens,
                    total_token_count=response.usage.total_tokens,
                ),
                parsed=parsed,
            )
        elif isinstance(result_type, type(BaseModel)):
            response = self.client.responses.parse(**openai_kwargs, text_format=result_type)
            
            parts: list[Part] = []
            for output_item in response.output:
                if output_item.type == "message":
                    for content in output_item.content:
                        parts.append(Part(text=content.text))
                elif output_item.type == "reasoning":
                    for summary in output_item.summary:
                        parts.append(Part(text=summary.text, thought=True))
                elif output_item.type == "function_call":
                    parts.append(Part(function_call=FunctionCall(args=json.loads(output_item.arguments), name=output_item.name)))
            parsed = response.output_parsed
            
            return Response(
                candidates=[Candidate(content=Content(parts=parts, role="model"))],
                usage_metadata=UsageMetadata(
                    candidates_token_count=response.usage.output_tokens,
                    prompt_token_count=response.usage.input_tokens,
                    total_token_count=response.usage.total_tokens,
                ),
                parsed=parsed,
            )
        
    def create_stream(
        self,
        messages: list[Content],
        *,
        system_message: str | None = None,
        max_tokens: int | None = None,
    ) -> Iterator[Response]:
        openai_messages: list[dict[str, str]] = []
        if system_message is not None:
            openai_messages.append({"role": "developer", "content": system_message})
        for message in messages:
            if message.role == "user":
                openai_messages.append({"role": "user", "content": message.as_str()})
            elif message.role == "model":
                openai_messages.append({"role": "assistant", "content": message.as_str()})
        
        if max_tokens is None:
            max_tokens = self.default_max_tokens
        
        openai_kwargs = {
            "model": self.model,
            "max_output_tokens": max_tokens,
            "input": openai_messages,
        }
        response = self.client.responses.create(**openai_kwargs, stream=True)
        return OpenaiStreamIterator(response)


class OpenaiStreamIteratorAsync:
    def __init__(self, openai_iterator: AsyncStream[ResponseStreamEvent]):
        self._openai_iterator = openai_iterator

    async def __anext__(self) -> Response:
        while True:
            next_event = await self._openai_iterator.__anext__()
            if next_event.type == "response.output_text.delta":
                parts = [Part(text=next_event.delta)]
                return Response(candidates=[Candidate(content=Content(parts=parts, role="model"))])

    async def __aiter__(self) -> AsyncIterator[Response]:
        async for next_event in self._openai_iterator:
            if next_event.type == "response.output_text.delta":
                parts = [Part(text=next_event.delta)]
                yield Response(candidates=[Candidate(content=Content(parts=parts, role="model"))])


class OpenaiLLMClientAsync(BaseLLMClientAsync):
    provider = "openai"
    
    def __init__(
        self,
        model: str,
        api_key: str = os.getenv("OPENAI_API_KEY"),
        decorator_configs: DecoratorConfigs | None = None,
        default_max_tokens: int | None = None,
        **kwargs,
    ):
        super().__init__(model, decorator_configs=decorator_configs, default_max_tokens=default_max_tokens)
        self.client = AsyncOpenAI(api_key=api_key)
    
    async def create(
        self,
        messages: list[Content],
        result_type: ResultType = None,
        thinking_config: ThinkingConfig = ThinkingConfig(),
        system_message: str | None = None,
        max_tokens: int | None = None,
        tools: list[Tool] | None = None,
        tool_config: ToolConfig = ToolConfig(),
    ) -> Response:
        openai_messages: list[dict[str, str]] = []
        if system_message is not None:
            openai_messages.append({"role": "developer", "content": system_message})
        for message in messages:
            if message.role == "user":
                openai_messages.append({"role": "user", "content": message.as_str()})
            elif message.role == "model":
                openai_messages.append({"role": "assistant", "content": message.as_str()})
        
        if max_tokens is None:
            max_tokens = self.default_max_tokens
        
        openai_kwargs = {
            "model": self.model,
            "max_output_tokens": max_tokens,
            "input": openai_messages,
        }
        
        if thinking_config.include_thoughts:
            openai_kwargs["reasoning"] = {"effort": "medium"}
            openai_kwargs["reasoning"]["summary"] = "auto"
        
        if tools is not None:
            openai_kwargs["parallel_tool_calls"] = True
            
            openai_tools = []
            allowed_function_names = None
            if tool_config.function_calling_config is not None:
                allowed_function_names = tool_config.function_calling_config.allowed_function_names
            for tool in tools:
                for func_decl in tool.function_declarations:
                    if allowed_function_names is None or func_decl.name in allowed_function_names:
                        parameters = func_decl.parameters
                        if parameters is not None:
                            parameters = parameters.model_dump(exclude_none=True)
                            parameters["additionalProperties"] = False
                        else:
                            parameters = {"type": "object", "properties": {}, "required": [], "additionalProperties": False}
                        openai_tools.append({
                            "type": "function",
                            "name": func_decl.name,
                            "description": func_decl.description,
                            "strict": True,
                            "parameters": parameters,
                        })
            openai_kwargs["tools"] = openai_tools
            
            tool_choice_mode = "AUTO"
            if tool_config.function_calling_config is not None:
                if tool_config.function_calling_config.mode is not None:
                    tool_choice_mode = tool_config.function_calling_config.mode
            if tool_choice_mode == "NONE":
                openai_kwargs["tool_choice"] = "none"
            elif tool_choice_mode == "AUTO":
                openai_kwargs["tool_choice"] = "auto"
            elif tool_choice_mode == "ANY":
                openai_kwargs["tool_choice"] = "required"
        
        if result_type is None:
            response = await self.client.responses.create(**openai_kwargs)
            
            parts: list[Part] = []
            for output_item in response.output:
                if output_item.type == "message":
                    for content in output_item.content:
                        parts.append(Part(text=content.text))
                elif output_item.type == "reasoning":
                    for summary in output_item.summary:
                        parts.append(Part(text=summary.text, thought=True))
                elif output_item.type == "function_call":
                    parts.append(Part(function_call=FunctionCall(args=json.loads(output_item.arguments), name=output_item.name)))
            
            return Response(
                candidates=[Candidate(content=Content(parts=parts, role="model"))],
                usage_metadata=UsageMetadata(
                    candidates_token_count=response.usage.output_tokens,
                    prompt_token_count=response.usage.input_tokens,
                    total_token_count=response.usage.total_tokens,
                ),
            )
        elif result_type == "json":
            response = await self.client.responses.create(**openai_kwargs)
            
            parts: list[Part] = []
            text = ""
            for output_item in response.output:
                if output_item.type == "message":
                    for content in output_item.content:
                        parts.append(Part(text=content.text))
                        text += content.text + "\n"
                elif output_item.type == "reasoning":
                    for summary in output_item.summary:
                        parts.append(Part(text=summary.text, thought=True))
                elif output_item.type == "function_call":
                    parts.append(Part(function_call=FunctionCall(args=json.loads(output_item.arguments), name=output_item.name)))
            parsed = self._as_json(text)
            
            return Response(
                candidates=[Candidate(content=Content(parts=parts, role="model"))],
                usage_metadata=UsageMetadata(
                    candidates_token_count=response.usage.output_tokens,
                    prompt_token_count=response.usage.input_tokens,
                    total_token_count=response.usage.total_tokens,
                ),
                parsed=parsed,
            )
        elif isinstance(result_type, type(BaseModel)):
            response = await self.client.responses.parse(**openai_kwargs, text_format=result_type)
            
            parts: list[Part] = []
            for output_item in response.output:
                if output_item.type == "message":
                    for content in output_item.content:
                        parts.append(Part(text=content.text))
                elif output_item.type == "reasoning":
                    for summary in output_item.summary:
                        parts.append(Part(text=summary.text, thought=True))
                elif output_item.type == "function_call":
                    parts.append(Part(function_call=FunctionCall(args=json.loads(output_item.arguments), name=output_item.name)))
            parsed = response.output_parsed
            
            return Response(
                candidates=[Candidate(content=Content(parts=parts, role="model"))],
                usage_metadata=UsageMetadata(
                    candidates_token_count=response.usage.output_tokens,
                    prompt_token_count=response.usage.input_tokens,
                    total_token_count=response.usage.total_tokens,
                ),
                parsed=parsed,
            )
        
    async def create_stream(
        self,
        messages: list[Content],
        *,
        system_message: str | None = None,
        max_tokens: int | None = None,
    ) -> AsyncIterator[Response]:
        openai_messages: list[dict[str, str]] = []
        if system_message is not None:
            openai_messages.append({"role": "developer", "content": system_message})
        for message in messages:
            if message.role == "user":
                openai_messages.append({"role": "user", "content": message.as_str()})
            elif message.role == "model":
                openai_messages.append({"role": "assistant", "content": message.as_str()})
        
        if max_tokens is None:
            max_tokens = self.default_max_tokens
        
        openai_kwargs = {
            "model": self.model,
            "max_output_tokens": max_tokens,
            "input": openai_messages,
        }
        response = await self.client.responses.create(**openai_kwargs, stream=True)
        return OpenaiStreamIteratorAsync(response)<|MERGE_RESOLUTION|>--- conflicted
+++ resolved
@@ -40,13 +40,7 @@
         default_max_tokens: int | None = None,
         **kwargs,
     ):
-<<<<<<< HEAD
-        if decorator_configs is None:
-            decorator_configs = base_decorator_configs["openai:" + model]
-        super().__init__(decorator_configs=decorator_configs, default_max_tokens=default_max_tokens)
-=======
         super().__init__(model, decorator_configs=decorator_configs, default_max_tokens=default_max_tokens)
->>>>>>> f905f84a
         self.client = OpenAI(api_key=api_key)
     
     def create(
